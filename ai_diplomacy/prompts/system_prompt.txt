--- conflicted
+++ resolved
@@ -17,8 +17,4 @@
 • Your units and the possible orders you may make. **Always refer to these possible_orders.**
 • A list of enemy units and centers.
 
-<<<<<<< HEAD
-For the negotiations and orders phase, remember that while your private chain-of-thought can consider your in-depth reasoning about possible outcomes, **only** the “PARSABLE OUTPUT” (your final orders or messages) will be used by the game engine.
-=======
-Remember that while your private chain-of-thought can consider your in-depth reasoning about possible outcomes, **only** the "PARSABLE OUTPUT" (your final orders or messages) will be used by the game engine.
->>>>>>> b033439f
+For the negotiations and orders phase, remember that while your private chain-of-thought can consider your in-depth reasoning about possible outcomes, **only** the “PARSABLE OUTPUT” (your final orders or messages) will be used by the game engine.